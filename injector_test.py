--- conflicted
+++ resolved
@@ -1510,26 +1510,24 @@
 
     assert get_bindings(function8) == {}
 
-<<<<<<< HEAD
+    # Default arguments to NoInject annotations should behave the same as noninjectable decorator w.r.t 'None'
+    @inject
+    @noninjectable('b')
+    def function9(self, a: int, b: Optional[str] = None):
+        pass
+
+    @inject
+    def function10(self, a: int, b: NoInject[Optional[str]] = None):
+        # b:s type is Union[NoInject[Union[str, None]], None]
+        pass
+
+    assert get_bindings(function9) == {'a': int} == get_bindings(function10)
+
     # If there's a return type annottion that contains an a forward reference that can't be
     # resolved (for whatever reason) we don't want that to break things for us – return types
     # don't matter for the purpose of dependency injection.
     @inject
-    def function9(a: int) -> 'InvalidForwardReference':
-        pass
-
-    assert get_bindings(function9) == {'a': int}
-=======
-    # Default arguments to NoInject annotations should behave the same as noninjectable decorator w.r.t 'None'
-    @inject
-    @noninjectable('b')
-    def function9(self, a: int, b: Optional[str] = None):
-        pass
-
-    @inject
-    def function10(self, a: int, b: NoInject[Optional[str]] = None):
-        # b:s type is Union[NoInject[Union[str, None]], None]
-        pass
-
-    assert get_bindings(function9) == {'a': int} == get_bindings(function10)
->>>>>>> ce957ab4
+    def function11(a: int) -> 'InvalidForwardReference':
+        pass
+
+    assert get_bindings(function11) == {'a': int}