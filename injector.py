--- conflicted
+++ resolved
@@ -498,14 +498,10 @@
         except AttributeError:
             # Some builtin types can not be modified.
             pass
-<<<<<<< HEAD
-        instance.__init__(**additional_kwargs)
-=======
         try:
-            instance.__init__()
+            instance.__init__(**additional_kwargs)
         except TypeError as e:
-            raise CallError(instance, instance.__init__.__func__, (), {}, e)
->>>>>>> 88c4d692
+            raise CallError(instance, instance.__init__.__func__, (), additional_kwargs, e)
         return instance
 
     def install_into(self, instance):
